--- conflicted
+++ resolved
@@ -38,9 +38,5 @@
     pub fn close(&self) {
         self.line_ops.close();
         self.messages.close();
-<<<<<<< HEAD
-    } 
-=======
     }
->>>>>>> fd500b1a
 }