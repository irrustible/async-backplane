use crate::DeviceID;

/// The device has disconnected and it wasn't for a good reason.
#[derive(Clone, Copy, Debug, Eq, Hash, PartialEq)]
pub enum Fault {
    /// Wasn't scheduled on an executor.
    Drop,
    /// Return an Err or panicked or generally something bad.
    Error,
    /// A device we depended on faulted.
    Cascade(DeviceID),
}

impl Fault {
    /// Did the Device drop without being scheduled?
    pub fn is_drop(&self) -> bool {
        *self == Fault::Drop
    }

    /// Did we return an Err or panic or something awful?
    pub fn is_error(&self) -> bool {
        *self == Fault::Error
    }

    /// Are we a cascade fault?
<<<<<<< HEAD
    pub fn is_cascade(&self) -> bool { matches!(self, Fault::Cascade(_)) }
    
=======
    pub fn is_cascade(&self) -> bool {
        matches!(self, Fault::Cascade(_))
    }
>>>>>>> fd500b1a
}<|MERGE_RESOLUTION|>--- conflicted
+++ resolved
@@ -23,12 +23,6 @@
     }
 
     /// Are we a cascade fault?
-<<<<<<< HEAD
     pub fn is_cascade(&self) -> bool { matches!(self, Fault::Cascade(_)) }
-    
-=======
-    pub fn is_cascade(&self) -> bool {
-        matches!(self, Fault::Cascade(_))
-    }
->>>>>>> fd500b1a
+
 }